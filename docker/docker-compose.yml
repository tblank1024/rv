--- conflicted
+++ resolved
@@ -6,7 +6,7 @@
 
 services:
 
-<<<<<<< HEAD
+
   # raspap:
   #   container_name: raspap
   #   image: ghcr.io/raspap/raspap-docker:latest
@@ -30,32 +30,6 @@
   #   volumes:
   #     - /sys/fs/cgroup:/sys/fs/cgroup:rw
   #   restart: unless-stopped
-=======
-  raspap:
-    container_name: raspap
-    image: ghcr.io/raspap/raspap-docker:latest
-    build: 
-      context: /home/tblank/code/raspap-docker
-      dockerfile: Dockerfile
-    ports:
-      - "8081:8081"
-    privileged: true
-    network_mode: host
-    cgroup: host # uncomment when using an ARM device
-    environment:
-      - RASPAP_SSID=Sophie
-      - RASPAP_SSID_PASS=Buckley
-      - RASPAP_COUNTRY=GB
-      - RASPAP_WEBGUI_USER=admin
-      - RASPAP_WEBGUI_PASS=1Loki...
-      - RASPAP_WEBGUI_PORT=80
-    cap_add:
-      - SYS_ADMIN
-    volumes:
-      - /sys/fs/cgroup:/sys/fs/cgroup:rw
-    restart: unless-stopped
->>>>>>> b7b2d5e3
-
 
 
   # MQTT Broker (Required - always enabled)
